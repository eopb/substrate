// Copyright 2017-2020 Parity Technologies (UK) Ltd.
// This file is part of Substrate.

// Substrate is free software: you can redistribute it and/or modify
// it under the terms of the GNU General Public License as published by
// the Free Software Foundation, either version 3 of the License, or
// (at your option) any later version.

// Substrate is distributed in the hope that it will be useful,
// but WITHOUT ANY WARRANTY; without even the implied warranty of
// MERCHANTABILITY or FITNESS FOR A PARTICULAR PURPOSE.  See the
// GNU General Public License for more details.

// You should have received a copy of the GNU General Public License
// along with Substrate.  If not, see <http://www.gnu.org/licenses/>.

//! The Substrate runtime. This can be compiled with #[no_std], ready for Wasm.

#![cfg_attr(not(feature = "std"), no_std)]

#[cfg(feature = "std")]
pub mod genesismap;
pub mod system;

use sp_std::{prelude::*, marker::PhantomData};
use codec::{Encode, Decode, Input, Error};

use sp_core::{OpaqueMetadata, RuntimeDebug, ChangesTrieConfiguration};
use sp_application_crypto::{ed25519, sr25519, RuntimeAppPublic};
use trie_db::{TrieMut, Trie};
use sp_trie::PrefixedMemoryDB;
use sp_trie::trie_types::{TrieDB, TrieDBMut};

use sp_api::{decl_runtime_apis, impl_runtime_apis};
use sp_runtime::{
	create_runtime_str, impl_opaque_keys,
	ApplyExtrinsicResult, Perbill,
	transaction_validity::{
		TransactionValidity, ValidTransaction, TransactionValidityError, InvalidTransaction,
		TransactionSource,
	},
	traits::{
		BlindCheckable, BlakeTwo256, Block as BlockT, Extrinsic as ExtrinsicT,
		GetNodeBlockType, GetRuntimeBlockType, NumberFor, Verify, IdentityLookup,
	},
};
use sp_version::RuntimeVersion;
pub use sp_core::hash::H256;
#[cfg(any(feature = "std", test))]
use sp_version::NativeVersion;
use frame_support::{impl_outer_origin, parameter_types, weights::{Weight, RuntimeDbWeight}};
use sp_inherents::{CheckInherentsResult, InherentData};
use cfg_if::cfg_if;

// Ensure Babe and Aura use the same crypto to simplify things a bit.
pub use sp_consensus_babe::{AuthorityId, SlotNumber, AllowedSlots};
pub type AuraId = sp_consensus_aura::sr25519::AuthorityId;

// Include the WASM binary
#[cfg(feature = "std")]
include!(concat!(env!("OUT_DIR"), "/wasm_binary.rs"));

/// Test runtime version.
pub const VERSION: RuntimeVersion = RuntimeVersion {
	spec_name: create_runtime_str!("test"),
	impl_name: create_runtime_str!("parity-test"),
	authoring_version: 1,
	spec_version: 2,
	impl_version: 2,
	apis: RUNTIME_API_VERSIONS,
	transaction_version: 1,
};

fn version() -> RuntimeVersion {
	VERSION
}

/// Native version.
#[cfg(any(feature = "std", test))]
pub fn native_version() -> NativeVersion {
	NativeVersion {
		runtime_version: VERSION,
		can_author_with: Default::default(),
	}
}

/// Calls in transactions.
#[derive(Clone, PartialEq, Eq, Encode, Decode, RuntimeDebug)]
pub struct Transfer {
	pub from: AccountId,
	pub to: AccountId,
	pub amount: u64,
	pub nonce: u64,
}

impl Transfer {
	/// Convert into a signed extrinsic.
	#[cfg(feature = "std")]
	pub fn into_signed_tx(self) -> Extrinsic {
		let signature = sp_keyring::AccountKeyring::from_public(&self.from)
			.expect("Creates keyring from public key.").sign(&self.encode()).into();
		Extrinsic::Transfer {
			transfer: self,
			signature,
			exhaust_resources_when_not_first: false,
		}
	}

	/// Convert into a signed extrinsic, which will only end up included in the block
	/// if it's the first transaction. Otherwise it will cause `ResourceExhaustion` error
	/// which should be considered as block being full.
	#[cfg(feature = "std")]
	pub fn into_resources_exhausting_tx(self) -> Extrinsic {
		let signature = sp_keyring::AccountKeyring::from_public(&self.from)
			.expect("Creates keyring from public key.").sign(&self.encode()).into();
		Extrinsic::Transfer {
			transfer: self,
			signature,
			exhaust_resources_when_not_first: true,
		}
	}
}

/// Extrinsic for test-runtime.
#[derive(Clone, PartialEq, Eq, Encode, Decode, RuntimeDebug)]
pub enum Extrinsic {
	AuthoritiesChange(Vec<AuthorityId>),
	Transfer {
		transfer: Transfer,
		signature: AccountSignature,
		exhaust_resources_when_not_first: bool,
	},
	IncludeData(Vec<u8>),
	StorageChange(Vec<u8>, Option<Vec<u8>>),
	ChangesTrieConfigUpdate(Option<ChangesTrieConfiguration>),
}

parity_util_mem::malloc_size_of_is_0!(Extrinsic); // non-opaque extrinsic does not need this

#[cfg(feature = "std")]
impl serde::Serialize for Extrinsic {
	fn serialize<S>(&self, seq: S) -> Result<S::Ok, S::Error> where S: ::serde::Serializer {
		self.using_encoded(|bytes| seq.serialize_bytes(bytes))
	}
}

impl BlindCheckable for Extrinsic {
	type Checked = Self;

	fn check(self) -> Result<Self, TransactionValidityError> {
		match self {
			Extrinsic::AuthoritiesChange(new_auth) => Ok(Extrinsic::AuthoritiesChange(new_auth)),
			Extrinsic::Transfer { transfer, signature, exhaust_resources_when_not_first } => {
				if sp_runtime::verify_encoded_lazy(&signature, &transfer, &transfer.from) {
					Ok(Extrinsic::Transfer { transfer, signature, exhaust_resources_when_not_first })
				} else {
					Err(InvalidTransaction::BadProof.into())
				}
			},
			Extrinsic::IncludeData(_) => Err(InvalidTransaction::BadProof.into()),
			Extrinsic::StorageChange(key, value) => Ok(Extrinsic::StorageChange(key, value)),
			Extrinsic::ChangesTrieConfigUpdate(new_config) =>
				Ok(Extrinsic::ChangesTrieConfigUpdate(new_config)),
		}
	}
}

impl ExtrinsicT for Extrinsic {
	type Call = Extrinsic;
	type SignaturePayload = ();

	fn is_signed(&self) -> Option<bool> {
		if let Extrinsic::IncludeData(_) = *self {
			Some(false)
		} else {
			Some(true)
		}
	}

	fn new(call: Self::Call, _signature_payload: Option<Self::SignaturePayload>) -> Option<Self> {
		Some(call)
	}
}

impl sp_runtime::traits::Dispatchable for Extrinsic {
	type Origin = ();
	type Trait = ();
	type Info = ();
	type PostInfo = ();
	fn dispatch(self, _origin: Self::Origin) -> sp_runtime::DispatchResultWithInfo<Self::PostInfo> {
		panic!("This implemention should not be used for actual dispatch.");
	}
}

impl Extrinsic {
	pub fn transfer(&self) -> &Transfer {
		match self {
			Extrinsic::Transfer { ref transfer, .. } => transfer,
			_ => panic!("cannot convert to transfer ref"),
		}
	}
}

/// The signature type used by accounts/transactions.
pub type AccountSignature = sr25519::Signature;
/// An identifier for an account on this system.
pub type AccountId = <AccountSignature as Verify>::Signer;
/// A simple hash type for all our hashing.
pub type Hash = H256;
/// The block number type used in this runtime.
pub type BlockNumber = u64;
/// Index of a transaction.
pub type Index = u64;
/// The item of a block digest.
pub type DigestItem = sp_runtime::generic::DigestItem<H256>;
/// The digest of a block.
pub type Digest = sp_runtime::generic::Digest<H256>;
/// A test block.
pub type Block = sp_runtime::generic::Block<Header, Extrinsic>;
/// A test block's header.
pub type Header = sp_runtime::generic::Header<BlockNumber, BlakeTwo256>;

/// Run whatever tests we have.
pub fn run_tests(mut input: &[u8]) -> Vec<u8> {
	use sp_runtime::print;

	print("run_tests...");
	let block = Block::decode(&mut input).unwrap();
	print("deserialized block.");
	let stxs = block.extrinsics.iter().map(Encode::encode).collect::<Vec<_>>();
	print("reserialized transactions.");
	[stxs.len() as u8].encode()
}

/// A type that can not be decoded.
#[derive(PartialEq)]
pub struct DecodeFails<B: BlockT> {
	_phantom: PhantomData<B>,
}

impl<B: BlockT> Encode for DecodeFails<B> {
	fn encode(&self) -> Vec<u8> {
		Vec::new()
	}
}

impl<B: BlockT> codec::EncodeLike for DecodeFails<B> {}

impl<B: BlockT> DecodeFails<B> {
	/// Create a new instance.
	pub fn new() -> DecodeFails<B> {
		DecodeFails {
			_phantom: Default::default(),
		}
	}
}

impl<B: BlockT> Decode for DecodeFails<B> {
	fn decode<I: Input>(_: &mut I) -> Result<Self, Error> {
		Err("DecodeFails always fails".into())
	}
}

cfg_if! {
	if #[cfg(feature = "std")] {
		decl_runtime_apis! {
			#[api_version(2)]
			pub trait TestAPI {
				/// Return the balance of the given account id.
				fn balance_of(id: AccountId) -> u64;
				/// A benchmark function that adds one to the given value and returns the result.
				fn benchmark_add_one(val: &u64) -> u64;
				/// A benchmark function that adds one to each value in the given vector and returns the
				/// result.
				fn benchmark_vector_add_one(vec: &Vec<u64>) -> Vec<u64>;
				/// A function that always fails to convert a parameter between runtime and node.
				fn fail_convert_parameter(param: DecodeFails<Block>);
				/// A function that always fails to convert its return value between runtime and node.
				fn fail_convert_return_value() -> DecodeFails<Block>;
				/// A function for that the signature changed in version `2`.
				#[changed_in(2)]
				fn function_signature_changed() -> Vec<u64>;
				/// The new signature.
				fn function_signature_changed() -> u64;
				fn fail_on_native() -> u64;
				fn fail_on_wasm() -> u64;
				/// trie no_std testing
				fn use_trie() -> u64;
				fn benchmark_indirect_call() -> u64;
				fn benchmark_direct_call() -> u64;
				fn vec_with_capacity(size: u32) -> Vec<u8>;
				/// Returns the initialized block number.
				fn get_block_number() -> u64;
				/// Takes and returns the initialized block number.
				fn take_block_number() -> Option<u64>;
				/// Returns if no block was initialized.
				#[skip_initialize_block]
				fn without_initialize_block() -> bool;
				/// Test that `ed25519` crypto works in the runtime.
				///
				/// Returns the signature generated for the message `ed25519` and the public key.
				fn test_ed25519_crypto() -> (ed25519::AppSignature, ed25519::AppPublic);
				/// Test that `sr25519` crypto works in the runtime.
				///
				/// Returns the signature generated for the message `sr25519`.
				fn test_sr25519_crypto() -> (sr25519::AppSignature, sr25519::AppPublic);
				/// Run various tests against storage.
				fn test_storage();
			}
		}
	} else {
		decl_runtime_apis! {
			pub trait TestAPI {
				/// Return the balance of the given account id.
				fn balance_of(id: AccountId) -> u64;
				/// A benchmark function that adds one to the given value and returns the result.
				fn benchmark_add_one(val: &u64) -> u64;
				/// A benchmark function that adds one to each value in the given vector and returns the
				/// result.
				fn benchmark_vector_add_one(vec: &Vec<u64>) -> Vec<u64>;
				/// A function that always fails to convert a parameter between runtime and node.
				fn fail_convert_parameter(param: DecodeFails<Block>);
				/// A function that always fails to convert its return value between runtime and node.
				fn fail_convert_return_value() -> DecodeFails<Block>;
				/// In wasm we just emulate the old behavior.
				fn function_signature_changed() -> Vec<u64>;
				fn fail_on_native() -> u64;
				fn fail_on_wasm() -> u64;
				/// trie no_std testing
				fn use_trie() -> u64;
				fn benchmark_indirect_call() -> u64;
				fn benchmark_direct_call() -> u64;
				fn vec_with_capacity(size: u32) -> Vec<u8>;
				/// Returns the initialized block number.
				fn get_block_number() -> u64;
				/// Takes and returns the initialized block number.
				fn take_block_number() -> Option<u64>;
				/// Returns if no block was initialized.
				#[skip_initialize_block]
				fn without_initialize_block() -> bool;
				/// Test that `ed25519` crypto works in the runtime.
				///
				/// Returns the signature generated for the message `ed25519` and the public key.
				fn test_ed25519_crypto() -> (ed25519::AppSignature, ed25519::AppPublic);
				/// Test that `sr25519` crypto works in the runtime.
				///
				/// Returns the signature generated for the message `sr25519`.
				fn test_sr25519_crypto() -> (sr25519::AppSignature, sr25519::AppPublic);
				/// Run various tests against storage.
				fn test_storage();
			}
		}
	}
}

#[derive(Clone, Eq, PartialEq)]
pub struct Runtime;

impl GetNodeBlockType for Runtime {
	type NodeBlock = Block;
}

impl GetRuntimeBlockType for Runtime {
	type RuntimeBlock = Block;
}

impl_outer_origin!{
	pub enum Origin for Runtime where system = frame_system {}
}

#[derive(Clone, Encode, Decode, Eq, PartialEq, RuntimeDebug)]
pub struct Event;

impl From<frame_system::Event<Runtime>> for Event {
	fn from(_evt: frame_system::Event<Runtime>) -> Self {
		unimplemented!("Not required in tests!")
	}
}

parameter_types! {
	pub const BlockHashCount: BlockNumber = 250;
	pub const MinimumPeriod: u64 = 5;
	pub const MaximumBlockWeight: Weight = 4 * 1024 * 1024;
	pub const DbWeight: RuntimeDbWeight = RuntimeDbWeight {
		read: 100,
		write: 1000,
	};
	pub const MaximumBlockLength: u32 = 4 * 1024 * 1024;
	pub const AvailableBlockRatio: Perbill = Perbill::from_percent(75);
}

impl frame_system::Trait for Runtime {
	type Origin = Origin;
	type Call = Extrinsic;
	type Index = u64;
	type BlockNumber = u64;
	type Hash = H256;
	type Hashing = BlakeTwo256;
	type AccountId = u64;
	type Lookup = IdentityLookup<Self::AccountId>;
	type Header = Header;
	type Event = Event;
	type BlockHashCount = BlockHashCount;
	type MaximumBlockWeight = MaximumBlockWeight;
	type DbWeight = ();
	type BlockExecutionWeight = ();
	type ExtrinsicBaseWeight = ();
	type MaximumBlockLength = MaximumBlockLength;
	type AvailableBlockRatio = AvailableBlockRatio;
	type Version = ();
	type ModuleToIndex = ();
	type AccountData = ();
	type OnNewAccount = ();
	type OnKilledAccount = ();
}

impl pallet_timestamp::Trait for Runtime {
	/// A timestamp: milliseconds since the unix epoch.
	type Moment = u64;
	type OnTimestampSet = ();
	type MinimumPeriod = MinimumPeriod;
}

parameter_types! {
	pub const EpochDuration: u64 = 6;
	pub const ExpectedBlockTime: u64 = 10_000;
}

impl pallet_epoch_vrf::babe::BabeTrait for Runtime {
	type EpochDuration = EpochDuration;
	type ExpectedBlockTime = ExpectedBlockTime;
	// there is no actual runtime in this test-runtime, so testing crates
	// are manually adding the digests. normally in this situation you'd use
	// pallet_babe::SameAuthoritiesForever.
	type EpochChangeTrigger = pallet_epoch_vrf::ExternalTrigger;
}

/// Adds one to the given input and returns the final result.
#[inline(never)]
fn benchmark_add_one(i: u64) -> u64 {
	i + 1
}

/// The `benchmark_add_one` function as function pointer.
#[cfg(not(feature = "std"))]
static BENCHMARK_ADD_ONE: sp_runtime_interface::wasm::ExchangeableFunction<fn(u64) -> u64> =
	sp_runtime_interface::wasm::ExchangeableFunction::new(benchmark_add_one);

fn code_using_trie() -> u64 {
	let pairs = [
		(b"0103000000000000000464".to_vec(), b"0400000000".to_vec()),
		(b"0103000000000000000469".to_vec(), b"0401000000".to_vec()),
	].to_vec();

	let mut mdb = PrefixedMemoryDB::default();
	let mut root = sp_std::default::Default::default();
	let _ = {
		let v = &pairs;
		let mut t = TrieDBMut::<BlakeTwo256>::new(&mut mdb, &mut root);
		for i in 0..v.len() {
			let key: &[u8]= &v[i].0;
			let val: &[u8] = &v[i].1;
			if !t.insert(key, val).is_ok() {
				return 101;
			}
		}
		t
	};

	if let Ok(trie) = TrieDB::<BlakeTwo256>::new(&mdb, &root) {
		if let Ok(iter) = trie.iter() {
			let mut iter_pairs = Vec::new();
			for pair in iter {
				if let Ok((key, value)) = pair {
					iter_pairs.push((key, value.to_vec()));
				}
			}
			iter_pairs.len() as u64
		} else { 102 }
	} else { 103 }
}

impl_opaque_keys! {
	pub struct SessionKeys {
		pub ed25519: ed25519::AppPublic,
		pub sr25519: sr25519::AppPublic,
	}
}

cfg_if! {
	if #[cfg(feature = "std")] {
		impl_runtime_apis! {
			impl sp_api::Core<Block> for Runtime {
				fn version() -> RuntimeVersion {
					version()
				}

				fn execute_block(block: Block) {
					system::execute_block(block)
				}

				fn initialize_block(header: &<Block as BlockT>::Header) {
					system::initialize_block(header)
				}
			}

			impl sp_api::Metadata<Block> for Runtime {
				fn metadata() -> OpaqueMetadata {
					unimplemented!()
				}
			}

			impl sp_transaction_pool::runtime_api::TaggedTransactionQueue<Block> for Runtime {
				fn validate_transaction(
					_source: TransactionSource,
					utx: <Block as BlockT>::Extrinsic,
				) -> TransactionValidity {
					if let Extrinsic::IncludeData(data) = utx {
						return Ok(ValidTransaction {
							priority: data.len() as u64,
							requires: vec![],
							provides: vec![data],
							longevity: 1,
							propagate: false,
						});
					}

					system::validate_transaction(utx)
				}
			}

			impl sp_block_builder::BlockBuilder<Block> for Runtime {
				fn apply_extrinsic(extrinsic: <Block as BlockT>::Extrinsic) -> ApplyExtrinsicResult {
					system::execute_transaction(extrinsic)
				}

				fn finalize_block() -> <Block as BlockT>::Header {
					system::finalize_block()
				}

				fn inherent_extrinsics(_data: InherentData) -> Vec<<Block as BlockT>::Extrinsic> {
					vec![]
				}

				fn check_inherents(_block: Block, _data: InherentData) -> CheckInherentsResult {
					CheckInherentsResult::new()
				}

				fn random_seed() -> <Block as BlockT>::Hash {
					unimplemented!()
				}
			}

			impl self::TestAPI<Block> for Runtime {
				fn balance_of(id: AccountId) -> u64 {
					system::balance_of(id)
				}

				fn benchmark_add_one(val: &u64) -> u64 {
					val + 1
				}

				fn benchmark_vector_add_one(vec: &Vec<u64>) -> Vec<u64> {
					let mut vec = vec.clone();
					vec.iter_mut().for_each(|v| *v += 1);
					vec
				}

				fn fail_convert_parameter(_: DecodeFails<Block>) {}

				fn fail_convert_return_value() -> DecodeFails<Block> {
					DecodeFails::new()
				}

				fn function_signature_changed() -> u64 {
					1
				}

				fn fail_on_native() -> u64 {
					panic!("Failing because we are on native")
				}
				fn fail_on_wasm() -> u64 {
					1
				}

				fn use_trie() -> u64 {
					code_using_trie()
				}

				fn benchmark_indirect_call() -> u64 {
					let function = benchmark_add_one;
					(0..1000).fold(0, |p, i| p + function(i))
				}
				fn benchmark_direct_call() -> u64 {
					(0..1000).fold(0, |p, i| p + benchmark_add_one(i))
				}

				fn vec_with_capacity(_size: u32) -> Vec<u8> {
					unimplemented!("is not expected to be invoked from non-wasm builds");
				}

				fn get_block_number() -> u64 {
					system::get_block_number().expect("Block number is initialized")
				}

				fn without_initialize_block() -> bool {
					system::get_block_number().is_none()
				}

				fn take_block_number() -> Option<u64> {
					system::take_block_number()
				}

				fn test_ed25519_crypto() -> (ed25519::AppSignature, ed25519::AppPublic) {
					test_ed25519_crypto()
				}

				fn test_sr25519_crypto() -> (sr25519::AppSignature, sr25519::AppPublic) {
					test_sr25519_crypto()
				}

				fn test_storage() {
					test_read_storage();
					test_read_child_storage();
				}
			}

			impl sp_consensus_aura::AuraApi<Block, AuraId> for Runtime {
				fn slot_duration() -> u64 { 1000 }
				fn authorities() -> Vec<AuraId> {
					system::authorities().into_iter().map(|a| {
						let authority: sr25519::Public = a.into();
						AuraId::from(authority)
					}).collect()
				}
			}

			impl sp_consensus_babe::BabeApi<Block> for Runtime {
				fn configuration() -> sp_consensus_babe::BabeGenesisConfiguration {
					sp_consensus_babe::BabeGenesisConfiguration {
						slot_duration: 1000,
						epoch_length: EpochDuration::get(),
						c: (3, 10),
						genesis_authorities: system::authorities()
							.into_iter().map(|x|(x, 1)).collect(),
<<<<<<< HEAD
						randomness: <pallet_epoch_vrf::Module<Runtime>>::randomness(),
						secondary_slots: true,
=======
						randomness: <pallet_babe::Module<Runtime>>::randomness(),
						allowed_slots: AllowedSlots::PrimaryAndSecondaryPlainSlots,
>>>>>>> b85fc50a
					}
				}

				fn current_epoch_start() -> SlotNumber {
					<pallet_epoch_vrf::Module<Runtime>>::current_epoch_start()
				}
			}

			impl sp_offchain::OffchainWorkerApi<Block> for Runtime {
				fn offchain_worker(header: &<Block as BlockT>::Header) {
					let ex = Extrinsic::IncludeData(header.number.encode());
					sp_io::offchain::submit_transaction(ex.encode()).unwrap();
				}
			}

			impl sp_session::SessionKeys<Block> for Runtime {
				fn generate_session_keys(_: Option<Vec<u8>>) -> Vec<u8> {
					SessionKeys::generate(None)
				}

				fn decode_session_keys(
					encoded: Vec<u8>,
				) -> Option<Vec<(Vec<u8>, sp_core::crypto::KeyTypeId)>> {
					SessionKeys::decode_into_raw_public_keys(&encoded)
				}
			}

			impl sp_finality_grandpa::GrandpaApi<Block> for Runtime {
				fn grandpa_authorities() -> sp_finality_grandpa::AuthorityList {
					Vec::new()
				}

				fn submit_report_equivocation_extrinsic(
					_equivocation_proof: sp_finality_grandpa::EquivocationProof<
						<Block as BlockT>::Hash,
						NumberFor<Block>,
					>,
					_key_owner_proof: sp_finality_grandpa::OpaqueKeyOwnershipProof,
				) -> Option<()> {
					None
				}

				fn generate_key_ownership_proof(
					_set_id: sp_finality_grandpa::SetId,
					_authority_id: sp_finality_grandpa::AuthorityId,
				) -> Option<sp_finality_grandpa::OpaqueKeyOwnershipProof> {
					None
				}
			}

			impl frame_system_rpc_runtime_api::AccountNonceApi<Block, AccountId, Index> for Runtime {
				fn account_nonce(_account: AccountId) -> Index {
					0
				}
			}
		}
	} else {
		impl_runtime_apis! {
			impl sp_api::Core<Block> for Runtime {
				fn version() -> RuntimeVersion {
					version()
				}

				fn execute_block(block: Block) {
					system::execute_block(block)
				}

				fn initialize_block(header: &<Block as BlockT>::Header) {
					system::initialize_block(header)
				}
			}

			impl sp_api::Metadata<Block> for Runtime {
				fn metadata() -> OpaqueMetadata {
					unimplemented!()
				}
			}

			impl sp_transaction_pool::runtime_api::TaggedTransactionQueue<Block> for Runtime {
				fn validate_transaction(
					_source: TransactionSource,
					utx: <Block as BlockT>::Extrinsic,
				) -> TransactionValidity {
					if let Extrinsic::IncludeData(data) = utx {
						return Ok(ValidTransaction{
							priority: data.len() as u64,
							requires: vec![],
							provides: vec![data],
							longevity: 1,
							propagate: false,
						});
					}

					system::validate_transaction(utx)
				}
			}

			impl sp_block_builder::BlockBuilder<Block> for Runtime {
				fn apply_extrinsic(extrinsic: <Block as BlockT>::Extrinsic) -> ApplyExtrinsicResult {
					system::execute_transaction(extrinsic)
				}

				fn finalize_block() -> <Block as BlockT>::Header {
					system::finalize_block()
				}

				fn inherent_extrinsics(_data: InherentData) -> Vec<<Block as BlockT>::Extrinsic> {
					vec![]
				}

				fn check_inherents(_block: Block, _data: InherentData) -> CheckInherentsResult {
					CheckInherentsResult::new()
				}

				fn random_seed() -> <Block as BlockT>::Hash {
					unimplemented!()
				}
			}

			impl self::TestAPI<Block> for Runtime {
				fn balance_of(id: AccountId) -> u64 {
					system::balance_of(id)
				}

				fn benchmark_add_one(val: &u64) -> u64 {
					val + 1
				}

				fn benchmark_vector_add_one(vec: &Vec<u64>) -> Vec<u64> {
					let mut vec = vec.clone();
					vec.iter_mut().for_each(|v| *v += 1);
					vec
				}

				fn fail_convert_parameter(_: DecodeFails<Block>) {}

				fn fail_convert_return_value() -> DecodeFails<Block> {
					DecodeFails::new()
				}

				fn function_signature_changed() -> Vec<u64> {
					let mut vec = Vec::new();
					vec.push(1);
					vec.push(2);
					vec
				}

				fn fail_on_native() -> u64 {
					1
				}

				fn fail_on_wasm() -> u64 {
					panic!("Failing because we are on wasm")
				}

				fn use_trie() -> u64 {
					code_using_trie()
				}

				fn benchmark_indirect_call() -> u64 {
					(0..10000).fold(0, |p, i| p + BENCHMARK_ADD_ONE.get()(i))
				}

				fn benchmark_direct_call() -> u64 {
					(0..10000).fold(0, |p, i| p + benchmark_add_one(i))
				}

				fn vec_with_capacity(size: u32) -> Vec<u8> {
					Vec::with_capacity(size as usize)
				}

				fn get_block_number() -> u64 {
					system::get_block_number().expect("Block number is initialized")
				}

				fn without_initialize_block() -> bool {
					system::get_block_number().is_none()
				}

				fn take_block_number() -> Option<u64> {
					system::take_block_number()
				}

				fn test_ed25519_crypto() -> (ed25519::AppSignature, ed25519::AppPublic) {
					test_ed25519_crypto()
				}

				fn test_sr25519_crypto() -> (sr25519::AppSignature, sr25519::AppPublic) {
					test_sr25519_crypto()
				}

				fn test_storage() {
					test_read_storage();
					test_read_child_storage();
				}
			}

			impl sp_consensus_aura::AuraApi<Block, AuraId> for Runtime {
				fn slot_duration() -> u64 { 1000 }
				fn authorities() -> Vec<AuraId> {
					system::authorities().into_iter().map(|a| {
						let authority: sr25519::Public = a.into();
						AuraId::from(authority)
					}).collect()
				}
			}

			impl sp_consensus_babe::BabeApi<Block> for Runtime {
				fn configuration() -> sp_consensus_babe::BabeGenesisConfiguration {
					sp_consensus_babe::BabeGenesisConfiguration {
						slot_duration: 1000,
						epoch_length: EpochDuration::get(),
						c: (3, 10),
						genesis_authorities: system::authorities()
							.into_iter().map(|x|(x, 1)).collect(),
<<<<<<< HEAD
						randomness: <pallet_epoch_vrf::Module<Runtime>>::randomness(),
						secondary_slots: true,
=======
						randomness: <pallet_babe::Module<Runtime>>::randomness(),
						allowed_slots: AllowedSlots::PrimaryAndSecondaryPlainSlots,
>>>>>>> b85fc50a
					}
				}

				fn current_epoch_start() -> SlotNumber {
					<pallet_epoch_vrf::Module<Runtime>>::current_epoch_start()
				}
			}

			impl sp_offchain::OffchainWorkerApi<Block> for Runtime {
				fn offchain_worker(header: &<Block as BlockT>::Header) {
					let ex = Extrinsic::IncludeData(header.number.encode());
					sp_io::offchain::submit_transaction(ex.encode()).unwrap()
				}
			}

			impl sp_session::SessionKeys<Block> for Runtime {
				fn generate_session_keys(_: Option<Vec<u8>>) -> Vec<u8> {
					SessionKeys::generate(None)
				}

				fn decode_session_keys(
					encoded: Vec<u8>,
				) -> Option<Vec<(Vec<u8>, sp_core::crypto::KeyTypeId)>> {
					SessionKeys::decode_into_raw_public_keys(&encoded)
				}
			}

			impl frame_system_rpc_runtime_api::AccountNonceApi<Block, AccountId, Index> for Runtime {
				fn account_nonce(_account: AccountId) -> Index {
					0
				}
			}
		}
	}
}

fn test_ed25519_crypto() -> (ed25519::AppSignature, ed25519::AppPublic) {
	let public0 = ed25519::AppPublic::generate_pair(None);
	let public1 = ed25519::AppPublic::generate_pair(None);
	let public2 = ed25519::AppPublic::generate_pair(None);

	let all = ed25519::AppPublic::all();
	assert!(all.contains(&public0));
	assert!(all.contains(&public1));
	assert!(all.contains(&public2));

	let signature = public0.sign(&"ed25519").expect("Generates a valid `ed25519` signature.");
	assert!(public0.verify(&"ed25519", &signature));
	(signature, public0)
}

fn test_sr25519_crypto() -> (sr25519::AppSignature, sr25519::AppPublic) {
	let public0 = sr25519::AppPublic::generate_pair(None);
	let public1 = sr25519::AppPublic::generate_pair(None);
	let public2 = sr25519::AppPublic::generate_pair(None);

	let all = sr25519::AppPublic::all();
	assert!(all.contains(&public0));
	assert!(all.contains(&public1));
	assert!(all.contains(&public2));

	let signature = public0.sign(&"sr25519").expect("Generates a valid `sr25519` signature.");
	assert!(public0.verify(&"sr25519", &signature));
	(signature, public0)
}

fn test_read_storage() {
	const KEY: &[u8] = b":read_storage";
	sp_io::storage::set(KEY, b"test");

	let mut v = [0u8; 4];
	let r = sp_io::storage::read(
		KEY,
		&mut v,
		0
	);
	assert_eq!(r, Some(4));
	assert_eq!(&v, b"test");

	let mut v = [0u8; 4];
	let r = sp_io::storage::read(KEY, &mut v, 8);
	assert_eq!(r, Some(4));
	assert_eq!(&v, &[0, 0, 0, 0]);
}

fn test_read_child_storage() {
	const STORAGE_KEY: &[u8] = b"unique_id_1";
	const KEY: &[u8] = b":read_child_storage";
	sp_io::default_child_storage::set(
		STORAGE_KEY,
		KEY,
		b"test",
	);

	let mut v = [0u8; 4];
	let r = sp_io::default_child_storage::read(
		STORAGE_KEY,
		KEY,
		&mut v,
		0,
	);
	assert_eq!(r, Some(4));
	assert_eq!(&v, b"test");

	let mut v = [0u8; 4];
	let r = sp_io::default_child_storage::read(
		STORAGE_KEY,
		KEY,
		&mut v,
		8,
	);
	assert_eq!(r, Some(4));
	assert_eq!(&v, &[0, 0, 0, 0]);
}

#[cfg(test)]
mod tests {
	use substrate_test_runtime_client::{
		prelude::*,
		sp_consensus::BlockOrigin,
		DefaultTestClientBuilderExt, TestClientBuilder,
		runtime::TestAPI,
	};
	use sp_api::ProvideRuntimeApi;
	use sp_runtime::generic::BlockId;
	use sp_core::storage::well_known_keys::HEAP_PAGES;
	use sp_state_machine::ExecutionStrategy;
	use codec::Encode;
	use sc_block_builder::BlockBuilderProvider;

	#[test]
	fn heap_pages_is_respected() {
		// This tests that the on-chain HEAP_PAGES parameter is respected.

		// Create a client devoting only 8 pages of wasm memory. This gives us ~512k of heap memory.
		let mut client = TestClientBuilder::new()
			.set_execution_strategy(ExecutionStrategy::AlwaysWasm)
			.set_heap_pages(8)
			.build();
		let block_id = BlockId::Number(client.chain_info().best_number);

		// Try to allocate 1024k of memory on heap. This is going to fail since it is twice larger
		// than the heap.
		let ret = client.runtime_api().vec_with_capacity(&block_id, 1048576);
		assert!(ret.is_err());

		// Create a block that sets the `:heap_pages` to 32 pages of memory which corresponds to
		// ~2048k of heap memory.
		let (new_block_id, block) = {
			let mut builder = client.new_block(Default::default()).unwrap();
			builder.push_storage_change(HEAP_PAGES.to_vec(), Some(32u64.encode())).unwrap();
			let block = builder.build().unwrap().block;
			let hash = block.header.hash();
			(BlockId::Hash(hash), block)
		};

		client.import(BlockOrigin::Own, block).unwrap();

		// Allocation of 1024k while having ~2048k should succeed.
		let ret = client.runtime_api().vec_with_capacity(&new_block_id, 1048576);
		assert!(ret.is_ok());
	}

	#[test]
	fn test_storage() {
		let client = TestClientBuilder::new()
			.set_execution_strategy(ExecutionStrategy::Both)
			.build();
		let runtime_api = client.runtime_api();
		let block_id = BlockId::Number(client.chain_info().best_number);

		runtime_api.test_storage(&block_id).unwrap();
	}
}<|MERGE_RESOLUTION|>--- conflicted
+++ resolved
@@ -643,13 +643,8 @@
 						c: (3, 10),
 						genesis_authorities: system::authorities()
 							.into_iter().map(|x|(x, 1)).collect(),
-<<<<<<< HEAD
-						randomness: <pallet_epoch_vrf::Module<Runtime>>::randomness(),
-						secondary_slots: true,
-=======
 						randomness: <pallet_babe::Module<Runtime>>::randomness(),
 						allowed_slots: AllowedSlots::PrimaryAndSecondaryPlainSlots,
->>>>>>> b85fc50a
 					}
 				}
 
@@ -865,13 +860,8 @@
 						c: (3, 10),
 						genesis_authorities: system::authorities()
 							.into_iter().map(|x|(x, 1)).collect(),
-<<<<<<< HEAD
-						randomness: <pallet_epoch_vrf::Module<Runtime>>::randomness(),
-						secondary_slots: true,
-=======
 						randomness: <pallet_babe::Module<Runtime>>::randomness(),
 						allowed_slots: AllowedSlots::PrimaryAndSecondaryPlainSlots,
->>>>>>> b85fc50a
 					}
 				}
 
