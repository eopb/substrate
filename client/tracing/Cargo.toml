--- conflicted
+++ resolved
@@ -29,23 +29,17 @@
 tracing-core = "0.1.17"
 tracing-log = "0.1.1"
 tracing-subscriber = "0.2.15"
-<<<<<<< HEAD
-sp-tracing = { version = "2.0.0", path = "../../primitives/tracing" }
-sp-rpc = { version = "2.0.0", path = "../../primitives/rpc" }
-sp-block-builder = { version = "2.0.0", path = "../../primitives/block-builder" }
-sp-storage = { version = "2.0.0", path = "../../primitives/storage" }
-sp-runtime = { version = "2.0.0", path = "../../primitives/runtime" }
-sp-blockchain = { version = "2.0.0", path = "../../primitives/blockchain" }
-sp-api = { version = "2.0.0", path = "../../primitives/api" }
-sc-telemetry = { version = "2.0.0", path = "../telemetry" }
-sc-client-api = { version = "2.0.0", path = "../api" }
-sc-tracing-proc-macro = { version = "2.0.0", path = "./proc-macro" }
+sp-tracing = { version = "3.0.0", path = "../../primitives/tracing" }
+sp-rpc = { version = "3.0.0", path = "../../primitives/rpc" }
+sp-block-builder = { version = "3.0.0", path = "../../primitives/block-builder" }
+sp-storage = { version = "3.0.0", path = "../../primitives/storage" }
+sp-runtime = { version = "3.0.0", path = "../../primitives/runtime" }
+sp-blockchain = { version = "3.0.0", path = "../../primitives/blockchain" }
+sp-api = { version = "3.0.0", path = "../../primitives/api" }
+sc-telemetry = { version = "3.0.0", path = "../telemetry" }
+sc-client-api = { version = "3.0.0", path = "../api" }
+sc-tracing-proc-macro = { version = "3.0.0", path = "./proc-macro" }
 wasm-timer = "0.2"
-=======
-sp-tracing = { version = "3.0.0", path = "../../primitives/tracing" }
-sc-telemetry = { version = "3.0.0", path = "../telemetry" }
-sc-tracing-proc-macro = { version = "3.0.0", path = "./proc-macro" }
->>>>>>> 171ad232
 
 [target.'cfg(target_os = "unknown")'.dependencies]
 wasm-bindgen = "0.2.67"
