--- conflicted
+++ resolved
@@ -294,8 +294,7 @@
 	type SolutionImprovementThreshold = SolutionImprovementThreshold;
 	type MinerMaxIterations = MinerMaxIterations;
 	type MinerMaxWeight = MinerMaxWeight;
-<<<<<<< HEAD
-	type UnsignedPriority = UnsignedPriority;
+	type MinerTxPriority = MinerTxPriority;
 	type SignedRewardBase = SignedRewardBase;
 	type SignedRewardFactor = SignedRewardFactor;
 	type SignedRewardMax = SignedRewardMax;
@@ -306,9 +305,6 @@
 	type SignedMaxSubmissions = SignedMaxSubmissions;
 	type SlashHandler = ();
 	type RewardHandler = ();
-=======
-	type MinerTxPriority = MinerTxPriority;
->>>>>>> 49613edd
 	type DataProvider = StakingMock;
 	type WeightInfo = DualMockWeightInfo;
 	type BenchmarkingConfig = ();
@@ -439,4 +435,8 @@
 	pub fn build_and_execute(self, test: impl FnOnce() -> ()) {
 		self.build().execute_with(test)
 	}
+}
+
+pub(crate) fn balances(who: &u64) -> (u64, u64) {
+	(Balances::free_balance(who), Balances::reserved_balance(who))
 }