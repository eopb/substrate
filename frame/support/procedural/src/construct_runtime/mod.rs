--- conflicted
+++ resolved
@@ -470,14 +470,10 @@
 
 	quote!(
 		#types
-<<<<<<< HEAD
-		pub type AllModules = ( #all_modules );
-=======
 		/// All pallets included in the runtime as a nested tuple of types.
 		/// Excludes the System pallet.
 		pub type AllModules = ( #all_modules );
 		/// All pallets included in the runtime as a nested tuple of types.
->>>>>>> 9b40d500
 		pub type AllModulesWithSystem = ( #all_modules_with_system );
 	)
 }
