// Copyright 2019-2020 Parity Technologies (UK) Ltd.
// This file is part of Substrate.

// Substrate is free software: you can redistribute it and/or modify
// it under the terms of the GNU General Public License as published by
// the Free Software Foundation, either version 3 of the License, or
// (at your option) any later version.

// Substrate is distributed in the hope that it will be useful,
// but WITHOUT ANY WARRANTY; without even the implied warranty of
// MERCHANTABILITY or FITNESS FOR A PARTICULAR PURPOSE.  See the
// GNU General Public License for more details.

// You should have received a copy of the GNU General Public License
// along with Substrate.  If not, see <http://www.gnu.org/licenses/>.

//! Test utilities

use super::*;

use std::cell::RefCell;
use frame_support::{impl_outer_origin, parameter_types, weights::Weight, ord_parameter_types};
use sp_core::H256;
// The testing primitives are very useful for avoiding having to work with signatures
// or public keys. `u64` is used as the `AccountId` and no `Signature`s are requried.
use sp_runtime::{
	Perbill, traits::{BlakeTwo256, IdentityLookup}, testing::Header,
};
use frame_system::EnsureSignedBy;

impl_outer_origin! {
	pub enum Origin for Test  where system = frame_system {}
}

// For testing the module, we construct most of a mock runtime. This means
// first constructing a configuration type (`Test`) which `impl`s each of the
// configuration traits of modules we want to use.
#[derive(Clone, Eq, PartialEq)]
pub struct Test;
parameter_types! {
	pub const CandidateDeposit: u64 = 25;
	pub const Period: u64 = 4;

	pub const BlockHashCount: u64 = 250;
	pub const MaximumBlockWeight: Weight = 1024;
	pub const MaximumBlockLength: u32 = 2 * 1024;
	pub const AvailableBlockRatio: Perbill = Perbill::one();

<<<<<<< HEAD
	pub const ExistentialDeposit: u64 = 0;
=======
	pub const ExistentialDeposit: u64 = 1;
	pub const CreationFee: u64 = 0;
>>>>>>> 2723b9cc
}
ord_parameter_types! {
	pub const KickOrigin: u64 = 2;
	pub const ScoreOrigin: u64 = 3;
}

impl frame_system::Trait for Test {
	type Origin = Origin;
	type Index = u64;
	type BlockNumber = u64;
	type Hash = H256;
	type Call = ();
	type Hashing = BlakeTwo256;
	type AccountId = u64;
	type Lookup = IdentityLookup<Self::AccountId>;
	type Header = Header;
	type Event = ();
	type BlockHashCount = BlockHashCount;
	type MaximumBlockWeight = MaximumBlockWeight;
	type MaximumBlockLength = MaximumBlockLength;
	type AvailableBlockRatio = AvailableBlockRatio;
	type Version = ();
	type ModuleToIndex = ();
	type AccountData = pallet_balances::AccountData<u64>;
	type OnNewAccount = ();
	type OnReapAccount = Balances;
}

impl pallet_balances::Trait for Test {
	type Balance = u64;
	type Event = ();
	type DustRemoval = ();
	type ExistentialDeposit = ExistentialDeposit;
	type AccountStore = System;
}

thread_local! {
	pub static MEMBERS: RefCell<Vec<u64>> = RefCell::new(vec![]);
}

pub struct TestChangeMembers;
impl ChangeMembers<u64> for TestChangeMembers {
	fn change_members_sorted(incoming: &[u64], outgoing: &[u64], new: &[u64]) {
		let mut old_plus_incoming = MEMBERS.with(|m| m.borrow().to_vec());
		old_plus_incoming.extend_from_slice(incoming);
		old_plus_incoming.sort();

		let mut new_plus_outgoing = new.to_vec();
		new_plus_outgoing.extend_from_slice(outgoing);
		new_plus_outgoing.sort();

		assert_eq!(old_plus_incoming, new_plus_outgoing);

		MEMBERS.with(|m| *m.borrow_mut() = new.to_vec());
	}
}

impl InitializeMembers<u64> for TestChangeMembers {
	fn initialize_members(new_members: &[u64]) {
		MEMBERS.with(|m| *m.borrow_mut() = new_members.to_vec());
	}
}

impl Trait for Test {
	type Event = ();
	type KickOrigin = EnsureSignedBy<KickOrigin, u64>;
	type MembershipInitialized = TestChangeMembers;
	type MembershipChanged = TestChangeMembers;
	type Currency = Balances;
	type CandidateDeposit = CandidateDeposit;
	type Period = Period;
	type Score = u64;
	type ScoreOrigin = EnsureSignedBy<ScoreOrigin, u64>;
}

type System = frame_system::Module<Test>;
type Balances = pallet_balances::Module<Test>;

// This function basically just builds a genesis storage key/value store according to
// our desired mockup.
pub fn new_test_ext() -> sp_io::TestExternalities {
	let mut t = frame_system::GenesisConfig::default().build_storage::<Test>().unwrap();
	// We use default for brevity, but you can configure as desired if needed.
	pallet_balances::GenesisConfig::<Test> {
		balances: vec![
			(5, 500_000),
			(10, 500_000),
			(15, 500_000),
			(20, 500_000),
			(31, 500_000),
			(40, 500_000),
			(99, 1),
		],
	}.assimilate_storage(&mut t).unwrap();
	GenesisConfig::<Test>{
		pool: vec![
			(5, None),
			(10, Some(1)),
			(20, Some(2)),
			(31, Some(2)),
			(40, Some(3)),
		],
		member_count: 2,
		.. Default::default()
	}.assimilate_storage(&mut t).unwrap();
	t.into()
}

/// Fetch an entity from the pool, if existent.
pub fn fetch_from_pool(who: u64) -> Option<(u64, Option<u64>)> {
	<Module<Test>>::pool()
		.into_iter()
		.find(|item| item.0 == who)
}

/// Find an entity in the pool.
/// Returns its position in the `Pool` vec, if existent.
pub fn find_in_pool(who: u64) -> Option<usize> {
	<Module<Test>>::pool()
		.into_iter()
		.position(|item| item.0 == who)
}<|MERGE_RESOLUTION|>--- conflicted
+++ resolved
@@ -46,12 +46,7 @@
 	pub const MaximumBlockLength: u32 = 2 * 1024;
 	pub const AvailableBlockRatio: Perbill = Perbill::one();
 
-<<<<<<< HEAD
-	pub const ExistentialDeposit: u64 = 0;
-=======
 	pub const ExistentialDeposit: u64 = 1;
-	pub const CreationFee: u64 = 0;
->>>>>>> 2723b9cc
 }
 ord_parameter_types! {
 	pub const KickOrigin: u64 = 2;
