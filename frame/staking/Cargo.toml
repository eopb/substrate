--- conflicted
+++ resolved
@@ -16,21 +16,8 @@
 static_assertions = "1.1.0"
 serde = { version = "1.0.101", optional = true }
 codec = { package = "parity-scale-codec", version = "2.0.0", default-features = false, features = ["derive"] }
-<<<<<<< HEAD
-sp-std = { version = "2.0.0", default-features = false, path = "../../primitives/std" }
+sp-std = { version = "3.0.0", default-features = false, path = "../../primitives/std" }
 # TWO_PHASE_NOTE:: ideally we should be able to get rid of this.
-sp-npos-elections = { version = "2.0.0", default-features = false, path = "../../primitives/npos-elections" }
-sp-io ={ version = "2.0.0", default-features = false, path = "../../primitives/io" }
-sp-runtime = { version = "2.0.0", default-features = false, path = "../../primitives/runtime" }
-sp-staking = { version = "2.0.0", default-features = false, path = "../../primitives/staking" }
-frame-support = { version = "2.0.0", default-features = false, path = "../support" }
-frame-system = { version = "2.0.0", default-features = false, path = "../system" }
-pallet-session = { version = "2.0.0", default-features = false, features = ["historical"], path = "../session" }
-pallet-authorship = { version = "2.0.0", default-features = false, path = "../authorship" }
-sp-election-providers = { version = "2.0.0", default-features = false, path = "../../primitives/election-providers" }
-sp-application-crypto = { version = "2.0.0", default-features = false, path = "../../primitives/application-crypto" }
-=======
-sp-std = { version = "3.0.0", default-features = false, path = "../../primitives/std" }
 sp-npos-elections = { version = "3.0.0", default-features = false, path = "../../primitives/npos-elections" }
 sp-io ={ version = "3.0.0", default-features = false, path = "../../primitives/io" }
 sp-runtime = { version = "3.0.0", default-features = false, path = "../../primitives/runtime" }
@@ -40,33 +27,22 @@
 pallet-session = { version = "3.0.0", default-features = false, features = ["historical"], path = "../session" }
 pallet-authorship = { version = "3.0.0", default-features = false, path = "../authorship" }
 sp-application-crypto = { version = "3.0.0", default-features = false, path = "../../primitives/application-crypto" }
->>>>>>> 3957f439
+sp-election-providers = { version = "3.0.0", default-features = false, path = "../../primitives/election-providers" }
 
 # Optional imports for benchmarking
 frame-benchmarking = { version = "3.0.0", default-features = false, path = "../benchmarking", optional = true }
 rand_chacha = { version = "0.2", default-features = false, optional = true }
 
 [dev-dependencies]
-<<<<<<< HEAD
-sp-core = { version = "2.0.0", path = "../../primitives/core" }
-sp-storage = { version = "2.0.0", path = "../../primitives/storage" }
-sp-tracing = { version = "2.0.0", path = "../../primitives/tracing" }
-pallet-balances = { version = "2.0.0", path = "../balances" }
-pallet-timestamp = { version = "2.0.0", path = "../timestamp" }
-pallet-staking-reward-curve = { version = "2.0.0",  path = "../staking/reward-curve" }
-substrate-test-utils = { version = "2.0.0", path = "../../test-utils" }
-frame-benchmarking = { version = "2.0.0", path = "../benchmarking" }
-sp-election-providers = { version = "2.0.0", features = ["runtime-benchmarks"], path = "../../primitives/election-providers" }
-=======
-sp-core = { version = "3.0.0", path = "../../primitives/core" }
 sp-storage = { version = "3.0.0", path = "../../primitives/storage" }
 sp-tracing = { version = "3.0.0", path = "../../primitives/tracing" }
+sp-core = { version = "3.0.0", path = "../../primitives/core" }
 pallet-balances = { version = "3.0.0", path = "../balances" }
 pallet-timestamp = { version = "3.0.0", path = "../timestamp" }
 pallet-staking-reward-curve = { version = "3.0.0",  path = "../staking/reward-curve" }
 substrate-test-utils = { version = "3.0.0", path = "../../test-utils" }
 frame-benchmarking = { version = "3.0.0", path = "../benchmarking" }
->>>>>>> 3957f439
+sp-election-providers = { version = "3.0.0", features = ["runtime-benchmarks"], path = "../../primitives/election-providers" }
 rand_chacha = { version = "0.2" }
 parking_lot = "0.11.1"
 hex = "0.4"
