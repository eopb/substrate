[package]
name = "pallet-transaction-payment"
version = "2.0.1"
authors = ["Parity Technologies <admin@parity.io>"]
edition = "2018"
license = "Apache-2.0"
homepage = "https://substrate.dev"
repository = "https://github.com/paritytech/substrate/"
description = "FRAME pallet to manage transaction payments"
readme = "README.md"

[package.metadata.docs.rs]
targets = ["x86_64-unknown-linux-gnu"]

[dependencies]
<<<<<<< HEAD
codec = { package = "parity-scale-codec", version = "1.3.1", default-features = false, features = ["derive"] }
scale-info = { git = "https://github.com/paritytech/scale-info", package = "scale-info", default-features = false, features = ["derive"] }
=======
codec = { package = "parity-scale-codec", version = "1.3.6", default-features = false, features = ["derive"] }
>>>>>>> 48686305
serde = { version = "1.0.101", optional = true }
sp-std = { version = "2.0.0", default-features = false, path = "../../primitives/std" }
sp-runtime = { version = "2.0.0", default-features = false, path = "../../primitives/runtime" }
frame-support = { version = "2.0.0", default-features = false, path = "../support" }
frame-system = { version = "2.0.0", default-features = false, path = "../system" }
smallvec = "1.4.1"
sp-io = { version = "2.0.0", path = "../../primitives/io", default-features = false }
sp-core = { version = "2.0.0", path = "../../primitives/core", default-features = false }

[dev-dependencies]
serde_json = "1.0.41"
pallet-balances = { version = "2.0.0", path = "../balances" }
sp-storage = { version = "2.0.0", path = "../../primitives/storage" }

[features]
default = ["std"]
std = [
	"serde",
	"codec/std",
	"scale-info/std",
	"sp-std/std",
	"sp-runtime/std",
	"frame-support/std",
	"frame-system/std",
	"sp-io/std",
	"sp-core/std",
]<|MERGE_RESOLUTION|>--- conflicted
+++ resolved
@@ -13,12 +13,8 @@
 targets = ["x86_64-unknown-linux-gnu"]
 
 [dependencies]
-<<<<<<< HEAD
-codec = { package = "parity-scale-codec", version = "1.3.1", default-features = false, features = ["derive"] }
+codec = { package = "parity-scale-codec", version = "1.3.6", default-features = false, features = ["derive"] }
 scale-info = { git = "https://github.com/paritytech/scale-info", package = "scale-info", default-features = false, features = ["derive"] }
-=======
-codec = { package = "parity-scale-codec", version = "1.3.6", default-features = false, features = ["derive"] }
->>>>>>> 48686305
 serde = { version = "1.0.101", optional = true }
 sp-std = { version = "2.0.0", default-features = false, path = "../../primitives/std" }
 sp-runtime = { version = "2.0.0", default-features = false, path = "../../primitives/runtime" }
