--- conflicted
+++ resolved
@@ -387,11 +387,8 @@
 pub trait Hash: 'static + MaybeSerializeDeserialize + Debug + Clone + Eq + PartialEq + Hasher<Out = <Self as Hash>::Output> {
 	/// The hash type produced.
 	type Output: Member + MaybeSerializeDeserialize + Debug + sp_std::hash::Hash
-<<<<<<< HEAD
-		+ AsRef<[u8]> + AsMut<[u8]> + Copy + Default + Encode + Decode + scale_info::TypeInfo;
-=======
-		+ AsRef<[u8]> + AsMut<[u8]> + Copy + Default + Encode + Decode + MaxEncodedLen;
->>>>>>> 24a92c32
+		+ AsRef<[u8]> + AsMut<[u8]> + Copy + Default + Encode + Decode + MaxEncodedLen
+		+ scale_info::TypeInfo;
 
 	/// Produce the hash of some byte-slice.
 	fn hash(s: &[u8]) -> Self::Output {
